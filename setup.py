--- conflicted
+++ resolved
@@ -20,11 +20,7 @@
         'pylintfileheader'
     ]
 
-<<<<<<< HEAD
-    base_libs = ['neptune-client>=0.9.8', 'fastai>=2.0.0']
-=======
-    base_libs = ['neptune-client>=0.9.17', 'fastai']
->>>>>>> c66ff925
+    base_libs = ['neptune-client>=0.9.17', 'fastai>=2.0.0']
 
     version = None
     if os.path.exists('PKG-INFO'):
